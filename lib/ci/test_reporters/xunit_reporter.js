--- conflicted
+++ resolved
@@ -1,21 +1,6 @@
 var displayutils = require('../../displayutils');
 var XmlDom = require('xmldom');
 
-
-<<<<<<< HEAD
-function XUnitReporter(silent, out, printIntermediateOutput){
-  this.out = out || process.stdout
-  this.printIntermediateOutput = printIntermediateOutput
-  this.silent = silent
-  this.stoppedOnError = null
-  this.id = 1
-  this.total = 0
-  this.pass = 0
-  this.skipped = 0
-  this.results = []
-  this.startTime = new Date()
-  this.endTime = null
-=======
 function XUnitReporter(silent, out, printIntermediateOutput) {
   this.out = out || process.stdout;
   this.printIntermediateOutput = printIntermediateOutput;
@@ -24,31 +9,23 @@
   this.id = 1;
   this.total = 0;
   this.pass = 0;
+  this.skipped = 0;
   this.results = [];
   this.startTime = new Date();
   this.endTime = null;
->>>>>>> 9bba9379
 }
 XUnitReporter.prototype = {
   report: function(prefix, data) {
     this.results.push({
       launcher: prefix,
       result: data
-<<<<<<< HEAD
-    })
-    this.display(prefix, data)
-    this.total++
-    if (data.skipped) {
-      this.skipped++
-    } else if (data.passed) {
-      this.pass++
-=======
     });
     this.display(prefix, data);
     this.total++;
-    if (data.passed) {
+    if (data.skipped) {
+      this.skipped++;
+    } else if (data.passed) {
       this.pass++;
->>>>>>> 9bba9379
     }
   },
   finish: function() {
@@ -97,19 +74,12 @@
       var failureNode = document.createElement('failure');
       failureNode.setAttribute('name', result.name);
       failureNode.setAttribute('message', error.message);
-<<<<<<< HEAD
       if (error.stack) {
-        var cdata = document.createCDATASection(error.stack)
-=======
-      if (error.stack)
-      {
         var cdata = document.createCDATASection(error.stack);
->>>>>>> 9bba9379
         failureNode.appendChild(cdata);
       }
       resultNode.appendChild(failureNode);
     }
-<<<<<<< HEAD
     if (result.skipped) {
       var skippedNode = document.createElement('skipped');
       resultNode.appendChild(skippedNode);
@@ -117,13 +87,7 @@
     return resultNode;
   },
   failures: function(){
-    return this.total - this.pass - this.skipped
-=======
-    return resultNode;
-  },
-  failures: function() {
-    return this.total - this.pass;
->>>>>>> 9bba9379
+    return this.total - this.pass - this.skipped;
   },
   duration: function() {
     return this._durationFromMs(this.endTime - this.startTime);
