var displayutils = require('../../displayutils');

<<<<<<< HEAD
function TapReporter(silent, out){
  this.out = out || process.stdout
  this.silent = silent
  this.stoppedOnError = null
  this.id = 1
  this.total = 0
  this.pass = 0
  this.skipped = 0
  this.results = []
  this.errors = []
  this.logs = []
=======
function TapReporter(silent, out) {
  this.out = out || process.stdout;
  this.silent = silent;
  this.stoppedOnError = null;
  this.id = 1;
  this.total = 0;
  this.pass = 0;
  this.results = [];
  this.errors = [];
  this.logs = [];
>>>>>>> 9bba9379
}
TapReporter.prototype = {
  report: function(prefix, data) {
    this.results.push({
      launcher: prefix,
      result: data
<<<<<<< HEAD
    })
    this.display(prefix, data)
    this.total++
    if (data.skipped) {
      this.skipped++
    }
    else if (data.passed) {
      this.pass++
=======
    });
    this.display(prefix, data);
    this.total++;
    if (data.passed) {
      this.pass++;
>>>>>>> 9bba9379
    }
  },
  summaryDisplay: function() {
    var lines = [
<<<<<<< HEAD
      '1..' + this.total
    ]
    lines.push('# tests ' + this.total)
    lines.push('# pass  ' + this.pass)
    if (this.skipped > 0) {
      lines.push('# skip  ' + this.skipped)
    }
    lines.push('# fail  ' + (this.total - this.pass - this.skipped))

    if (this.pass === this.total){
      lines.push('')
      lines.push('# ok')
=======
      '1..' + this.total,
      '# tests ' + this.total,
      '# pass  ' + this.pass,
      '# fail  ' + (this.total - this.pass)
    ];
    if (this.pass === this.total) {
      lines.push('');
      lines.push('# ok');
>>>>>>> 9bba9379
    }
    return lines.join('\n');
  },
  display: function(prefix, result) {
    if (this.silent) {
      return;
    }
    this.out.write(displayutils.resultString(this.id++, prefix, result));
  },
  finish: function() {
    if (this.silent) {
      return;
    }
    this.out.write('\n' + this.summaryDisplay() + '\n');
  }
};

module.exports = TapReporter;<|MERGE_RESOLUTION|>--- conflicted
+++ resolved
@@ -1,18 +1,5 @@
 var displayutils = require('../../displayutils');
 
-<<<<<<< HEAD
-function TapReporter(silent, out){
-  this.out = out || process.stdout
-  this.silent = silent
-  this.stoppedOnError = null
-  this.id = 1
-  this.total = 0
-  this.pass = 0
-  this.skipped = 0
-  this.results = []
-  this.errors = []
-  this.logs = []
-=======
 function TapReporter(silent, out) {
   this.out = out || process.stdout;
   this.silent = silent;
@@ -20,59 +7,40 @@
   this.id = 1;
   this.total = 0;
   this.pass = 0;
+  this.skipped = 0;
   this.results = [];
   this.errors = [];
   this.logs = [];
->>>>>>> 9bba9379
 }
 TapReporter.prototype = {
   report: function(prefix, data) {
     this.results.push({
       launcher: prefix,
       result: data
-<<<<<<< HEAD
-    })
-    this.display(prefix, data)
-    this.total++
+    });
+    this.display(prefix, data);
+    this.total++;
     if (data.skipped) {
-      this.skipped++
+      this.skipped++;
     }
     else if (data.passed) {
       this.pass++
-=======
-    });
-    this.display(prefix, data);
-    this.total++;
-    if (data.passed) {
-      this.pass++;
->>>>>>> 9bba9379
     }
   },
   summaryDisplay: function() {
     var lines = [
-<<<<<<< HEAD
       '1..' + this.total
     ]
-    lines.push('# tests ' + this.total)
-    lines.push('# pass  ' + this.pass)
+    lines.push('# tests ' + this.total);
+    lines.push('# pass  ' + this.pass);
     if (this.skipped > 0) {
-      lines.push('# skip  ' + this.skipped)
+      lines.push('# skip  ' + this.skipped);
     }
-    lines.push('# fail  ' + (this.total - this.pass - this.skipped))
+    lines.push('# fail  ' + (this.total - this.pass - this.skipped));
 
     if (this.pass === this.total){
-      lines.push('')
-      lines.push('# ok')
-=======
-      '1..' + this.total,
-      '# tests ' + this.total,
-      '# pass  ' + this.pass,
-      '# fail  ' + (this.total - this.pass)
-    ];
-    if (this.pass === this.total) {
       lines.push('');
       lines.push('# ok');
->>>>>>> 9bba9379
     }
     return lines.join('\n');
   },
