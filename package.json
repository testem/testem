{
  "name": "testem",
  "description": "Test'em 'scripts! Javascript Unit testing made easy.",
  "keywords": [
    "javascript",
    "testing",
    "unittest",
    "browser"
  ],
  "version": "1.18.0",
  "author": "Toby Ho <airportyh@gmail.com>",
  "repository": {
    "type": "git",
    "url": "git://github.com/testem/testem.git"
  },
  "bugs": {
    "url": "http://github.com/testem/testem/issues"
  },
  "engines": [
    "node >= 0.8.0"
  ],
  "license": "MIT",
  "dependencies": {
    "backbone": "^1.1.2",
    "bluebird": "^3.4.6",
    "charm": "^1.0.0",
    "commander": "^2.6.0",
    "consolidate": "^0.14.0",
    "cross-spawn": "^5.1.0",
    "express": "^4.10.7",
    "fireworm": "^0.7.0",
    "glob": "^7.0.4",
    "http-proxy": "^1.13.1",
    "js-yaml": "^3.2.5",
    "lodash.assignin": "^4.1.0",
    "lodash.clonedeep": "^4.4.1",
    "lodash.find": "^4.5.1",
    "lodash.uniqby": "^4.7.0",
    "mkdirp": "^0.5.1",
    "mustache": "^2.2.1",
    "node-notifier": "^5.0.1",
    "npmlog": "^4.0.0",
    "printf": "^0.2.3",
    "rimraf": "^2.4.4",
    "socket.io": "1.6.0",
    "spawn-args": "^0.2.0",
    "styled_string": "0.0.1",
    "tap-parser": "^5.1.0",
    "xmldom": "^0.1.19"
  },
  "files": [
    "lib",
    "public",
    "README.md",
    "testem.js",
    "assets",
    "package.json",
    "views"
  ],
  "scripts": {
    "install:all": "npm install && npm install phantomjs-prebuilt",
    "test": "./bin/run-tests.js",
    "cover": "cover run ./node_modules/.bin/_mocha tests/*_tests.js tests/**/*_tests.js; cover report html; open cover_html/index.html",
    "integration": "node ./bin/run-integration.js",
    "testem-tests": "mocha --opts tests/mocha.opts tests/*_tests.js tests/**/*_tests.js",
    "browser-tests": "cd examples/saucelabs/ && ../../testem.js ci -d",
    "lint": "eslint ."
  },
  "devDependencies": {
    "bluebird-retry": "^0.9.0",
    "browserify": "^13.0.0",
    "chai": "^4.0.2",
    "chai-files": "^1.2.0",
    "chai-shallow-deep-equal": "^1.4.4",
    "cheerio": "^0.22.0",
<<<<<<< HEAD
    "dirty-chai": "^1.2.2",
    "eslint": "^4.1.0",
=======
    "dirty-chai": "^2.0.0",
    "eslint": "^3.2.2",
>>>>>>> 6fc59be3
    "eslint-plugin-chai-expect": "^1.1.1",
    "eslint-plugin-mocha": "^4.3.0",
    "mocha": "^3.0.0",
    "request": "^2.51.0",
    "saucie": "^3.0.1",
    "shelljs": "^0.7.0",
    "sinon": "^2.3.2",
    "sinon-chai": "^2.8.0",
    "tape": "^4.0.0",
    "tmp": "0.0.31"
  },
  "bin": {
    "testem": "./testem.js"
  },
  "main": "./lib/api.js",
  "optionalDependencies": {}
}<|MERGE_RESOLUTION|>--- conflicted
+++ resolved
@@ -73,13 +73,8 @@
     "chai-files": "^1.2.0",
     "chai-shallow-deep-equal": "^1.4.4",
     "cheerio": "^0.22.0",
-<<<<<<< HEAD
-    "dirty-chai": "^1.2.2",
+    "dirty-chai": "^2.0.0",
     "eslint": "^4.1.0",
-=======
-    "dirty-chai": "^2.0.0",
-    "eslint": "^3.2.2",
->>>>>>> 6fc59be3
     "eslint-plugin-chai-expect": "^1.1.1",
     "eslint-plugin-mocha": "^4.3.0",
     "mocha": "^3.0.0",
