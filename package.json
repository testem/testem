--- conflicted
+++ resolved
@@ -35,13 +35,8 @@
     "underscore": "*",
     "backbone": "*",
     "styled_string": "*",
-<<<<<<< HEAD
-    "colors": "*"
-=======
     "colors": "*",
-    "jsdom": "~0.2.19",
     "fireworm": "*"
->>>>>>> d8c8c8ee
   },
   "files": [
     "docs",
